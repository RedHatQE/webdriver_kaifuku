import contextlib
import subprocess
from urllib.request import urlopen

import pytest
from selenium.webdriver.chrome.options import Options as ChromeOptions
from selenium.webdriver.firefox.options import Options as FirefoxOptions
from wait_for import wait_for

BROWSER_IMAGE = "quay.io/redhatqe/selenium-standalone:latest"

_CHROME_OPTIONS = ChromeOptions()
_CHROME_OPTIONS.set_capability("acceptInsecureCerts", True)
_CHROME_OPTIONS.add_argument("--disable-application-cache")


CONFIGS = [
    pytest.param(
<<<<<<< HEAD
        (
            {
                "webdriver": "Remote",
                "proxy_url": "http://example.com:8080",
                "webdriver_options": {
                    "command_executor": "http://127.0.0.1:4444",
                    "desired_capabilities": {
                        "browserName": "firefox",
                        "acceptInsecureCerts": True,
=======
        {
            "webdriver": "Remote",
            "proxy_url": "http://example.com:8080",
            "webdriver_options": {
                "command_executor": "http://127.0.0.1:4444",
                "desired_capabilities": {
                    "browserName": "firefox",
                    "acceptInsecureCerts": True,
                    "firefoxOptions": {
                        "prefs": {
                            "privacy.trackingprotection.enabled": False,
                            "browser.contentblocking.enabled": False,
                            "browser.privatebrowsing.autostart": True,
                        },
                        "args": ["-private"],
>>>>>>> 8d652571
                    },
                },
            },
            "firefox",
        ),
        id="remote-firefox",
    ),
    pytest.param(
        (
            {
                "webdriver": "Remote",
                "proxy_url": "http://example.com:8080",
                "webdriver_options": {
                    "command_executor": "http://127.0.0.1:4444",
                    "desired_capabilities": {
                        "browserName": "chrome",
                        "acceptInsecureCerts": True,
                        "chromeOptions": {
                            "args": ["--disable-application-cache"],
                        },
                        "goog:loggingPrefs": {"browser": "INFO", "performance": "ALL"},
                    },
                },
            },
            "chrome",
        ),
        id="remote-chrome",
    ),
    pytest.param(
        (
            {
                "webdriver": "Remote",
                "proxy_url": "http://example.com:8080",
                "webdriver_options": {
                    "command_executor": "http://127.0.0.1:4444",
                    "options": FirefoxOptions(),
                },
            },
            "firefox",
        ),
        id="remote-firefox-options",
    ),
    pytest.param(
        (
            {
                "webdriver": "Remote",
                "proxy_url": "http://example.com:8080",
                "webdriver_options": {
                    "command_executor": "http://127.0.0.1:4444",
                    "options": _CHROME_OPTIONS,
                    "desired_capabilities": {
                        "browserName": "chrome",
                        "goog:loggingPrefs": {"browser": "INFO", "performance": "ALL"},
                    },
                },
            },
            "chrome",
        ),
        id="remote-chrome-options",
    ),
]


@pytest.fixture(scope="session")
def selenium_container():
    ps = subprocess.run(
        [
            "podman",
            "run",
            "--rm",
            "-d",
            "-p",
            "127.0.0.1:4444:4444",
            "--shm-size=2g",
            BROWSER_IMAGE,
        ],
        capture_output=True,
    )
    wait_for(lambda: urlopen("http://127.0.0.1:4444"), timeout=180, handle_exception=True)
    container_id = ps.stdout.decode("utf-8").strip()
    yield container_id
    subprocess.run(["podman", "kill", container_id], stdout=subprocess.DEVNULL)


@pytest.fixture(params=CONFIGS)
def test_data(selenium_container, request: pytest.FixtureRequest):
    from webdriver_kaifuku import BrowserManager, log

    config, browser_name = request.param  # type: ignore

    mgr = BrowserManager.from_conf(config)  # type: ignore
    log.warning(mgr)
    with contextlib.closing(mgr) as mgr:
        yield mgr, browser_name<|MERGE_RESOLUTION|>--- conflicted
+++ resolved
@@ -13,10 +13,16 @@
 _CHROME_OPTIONS.set_capability("acceptInsecureCerts", True)
 _CHROME_OPTIONS.add_argument("--disable-application-cache")
 
+_FIREFOX_OPTIONS = FirefoxOptions()
+_FIREFOX_OPTIONS.set_capability("acceptInsecureCerts", True)
+_FIREFOX_OPTIONS.set_preference("privacy.trackingprotection.enabled", False)
+_FIREFOX_OPTIONS.set_preference("browser.contentblocking.enabled", False)
+_FIREFOX_OPTIONS.set_preference("browser.privatebrowsing.autostart", True)
+_FIREFOX_OPTIONS.add_argument("-private")
+
 
 CONFIGS = [
     pytest.param(
-<<<<<<< HEAD
         (
             {
                 "webdriver": "Remote",
@@ -26,23 +32,14 @@
                     "desired_capabilities": {
                         "browserName": "firefox",
                         "acceptInsecureCerts": True,
-=======
-        {
-            "webdriver": "Remote",
-            "proxy_url": "http://example.com:8080",
-            "webdriver_options": {
-                "command_executor": "http://127.0.0.1:4444",
-                "desired_capabilities": {
-                    "browserName": "firefox",
-                    "acceptInsecureCerts": True,
-                    "firefoxOptions": {
-                        "prefs": {
-                            "privacy.trackingprotection.enabled": False,
-                            "browser.contentblocking.enabled": False,
-                            "browser.privatebrowsing.autostart": True,
+                        "firefoxOptions": {
+                            "prefs": {
+                                "privacy.trackingprotection.enabled": False,
+                                "browser.contentblocking.enabled": False,
+                                "browser.privatebrowsing.autostart": True,
+                            },
+                            "args": ["-private"],
                         },
-                        "args": ["-private"],
->>>>>>> 8d652571
                     },
                 },
             },
@@ -78,7 +75,7 @@
                 "proxy_url": "http://example.com:8080",
                 "webdriver_options": {
                     "command_executor": "http://127.0.0.1:4444",
-                    "options": FirefoxOptions(),
+                    "options": _FIREFOX_OPTIONS,
                 },
             },
             "firefox",
