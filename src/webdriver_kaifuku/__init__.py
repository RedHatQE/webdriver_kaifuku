"""Core functionality for starting, restarting, and stopping a selenium browser."""
import atexit
import logging
import warnings
from urllib.error import URLError
from urllib.parse import urlparse

import attr
from selenium import webdriver
from selenium.common.exceptions import (
    UnexpectedAlertPresentException,
    WebDriverException,
)
from selenium.webdriver.remote.file_detector import UselessFileDetector

from .tries import tries

log = logging.getLogger(__name__)


THIRTY_SECONDS = 30

BROWSER_ERRORS = URLError, WebDriverException
WHARF_OUTER_RETRIES = 2
TRUSTED_WEB_DRIVERS = [webdriver.Firefox, webdriver.Chrome, webdriver.Remote]


def _get_browser_name(browser_kwargs):
    """
    Extract the name of the browser from the desired capabilities
    """
    name = browser_kwargs.get("desired_capabilities", {}).get("browserName")
    if name:
        return name.lower()


def _populate_chrome_options(browser_kwargs):
    """
    Initialize the 'chromeOptions' within desired_capabilities.

    'chromeOptions' and 'args' are created as empty dict/lists if they are not present.

    Existing values will not be removed.
    """
    desired_capabilities = browser_kwargs.get("desired_capabilities", {})
    desired_capabilities["chromeOptions"] = desired_capabilities.get(
        "chromeOptions", {}
    )
    chrome_options = desired_capabilities["chromeOptions"]

    chrome_options["args"] = chrome_options.get("args", [])

    return browser_kwargs


@attr.s
class BrowserFactory(object):
    webdriver_class = attr.ib()
    browser_kwargs = attr.ib()

    def __attrs_post_init__(self):
        if self.webdriver_class is not webdriver.Remote:
            # desired_capabilities is only for Remote driver, but can sneak in
            self.browser_kwargs.pop("desired_capabilities", None)

    def processed_browser_args(self):
        if self.browser_kwargs.get("keep_alive_allowed"):
            # keep_alive_allowed is not a valid browser option,
            # it just enables the opt-in for keep-alive
            copy = dict(self.browser_kwargs)
            del copy["keep_alive_allowed"]
            return copy

        browser_kwargs = dict(self.browser_kwargs)
        browser_kwargs.pop("keep_alive_allowed", None)

        if "keep_alive" in browser_kwargs:
            warnings.warn(
                "forcing browser keep_alive to False due to selenium bugs\n"
                "we are aware of the performance cost and hope to redeem",
                category=RuntimeWarning,
            )
            return dict(browser_kwargs, keep_alive=False)
        return browser_kwargs

    def create(self):
        try:
            browser = tries(
                2,
                WebDriverException,
                self.webdriver_class,
                **self.processed_browser_args(),
            )
        except URLError as e:
            if e.reason.errno == 111:
                # Known issue
                raise RuntimeError(
                    "Could not connect to Selenium server. Is it up and running?"
                )
            else:
                # Unknown issue
                raise

        browser.file_detector = UselessFileDetector()
        browser.maximize_window()
        return browser

    def close(self, browser):
        if browser:
            browser.quit()


@attr.s
class WharfFactory(BrowserFactory):
    wharf = attr.ib()

<<<<<<< HEAD
    def __attr_post_init__(self):
        if _get_browser_name(self.browser_kwargs) == "chrome":
            # chrome uses containers to sandbox the browser, and we use containers to
            # run chrome in wharf, so disable the sandbox if running chrome in wharf
            _populate_chrome_options(self.browser_kwargs)
            self.browser_kwargs["desired_capabilities"]["chromeOptions"]["args"].append(
                "--no-sandbox"
            )
=======
    DEFAULT_WHARF_CHROME_OPT_ARGS = ["--no-sandbox"]

    def __attrs_post_init__(self):
        if (
            self.browser_kwargs.get("desired_capabilities", {}).get("browserName")
            == "chrome"
        ):
            # chrome uses containers to sandbox the browser, and we use containers to
            # run chrome in wharf, so disable the sandbox if running chrome in wharf
            co = self.browser_kwargs["desired_capabilities"].get("chromeOptions", {})
            for arg in self.DEFAULT_WHARF_CHROME_OPT_ARGS:
                if "args" not in co:
                    co["args"] = [arg]
                elif arg not in co["args"]:
                    co["args"].append(arg)
            self.browser_kwargs["desired_capabilities"]["chromeOptions"] = co
>>>>>>> 9d69a779

    def processed_browser_args(self):
        command_executor = self.wharf.config["webdriver_url"]
        view_msg = "tests can be viewed via vnc on display {}".format(
            self.wharf.config["vnc_display"]
        )
        log.info("webdriver command executor set to %s", command_executor)
        log.info(view_msg)
        return dict(
            super(WharfFactory, self).processed_browser_args(),
            command_executor=command_executor,
        )

    def create(self):
        def inner():
            try:
                self.wharf.checkout()
                return super(WharfFactory, self).create()
            except URLError as ex:
                # connection to selenium was refused for unknown reasons
                log.error(
                    "URLError connecting to selenium; recycling container. URLError:"
                )
                log.exception(ex)
                self.wharf.checkin()
                raise
            except Exception:
                log.exception("failure on webdriver usage, returning container")
                self.wharf.checkin()
                raise

        return tries(WHARF_OUTER_RETRIES, BROWSER_ERRORS, inner)

    def close(self, browser):
        try:
            super(WharfFactory, self).close(browser)
        finally:
            self.wharf.checkin()


@attr.s
class BrowserManager(object):
    BR_FACTORY_CLASS = BrowserFactory
    WF_FACTORY_CLASS = WharfFactory

    DEFAULT_CHROME_OPT_ARGS = ["--no-sandbox"]

    browser_factory = attr.ib()
    browser = attr.ib(default=None, init=False)

    @staticmethod
    def _config_kwargs_for_remote_chrome(browser_kwargs):
        _populate_chrome_options(browser_kwargs)
        browser_kwargs["desired_capabilities"]["chromeOptions"]["args"].append(
            "--no-sandbox"
        )
        browser_kwargs["desired_capabilities"].pop("marionette", None)

    @staticmethod
    def _config_kwargs_for_proxy(browser_kwargs, proxy_url):
        browser_name = _get_browser_name(browser_kwargs)

        parsed_url = urlparse(proxy_url)
        # proxy options don't need to include the scheme, just host:port
        proxy_netloc = parsed_url.netloc or parsed_url.path

        if browser_name == "chrome":
            _populate_chrome_options(browser_kwargs)
            if not parsed_url.scheme:
                parsed_url
            browser_kwargs["desired_capabilities"]["chromeOptions"]["args"].append(
                f"--proxy-server={proxy_netloc}"
            )

        elif browser_name == "firefox":
            browser_kwargs["desired_capabilities"] = browser_kwargs.get(
                "desired_capabilities", {}
            )
            browser_kwargs["desired_capabilities"]["proxy"] = {
                "proxyType": "MANUAL",
                "httpProxy": proxy_netloc,
                "ftpProxy": proxy_netloc,
                "sslProxy": proxy_netloc,
            }

        else:
            log.error(
                "ignoring proxy configuration for unknown browser type '%s'",
                browser_name,
            )

    @classmethod
    def from_conf(cls, browser_conf):
        log.debug(browser_conf)
        webdriver_name = browser_conf.get("webdriver", "Firefox").title()
        webdriver_class = getattr(webdriver, webdriver_name)

        if webdriver_class not in TRUSTED_WEB_DRIVERS:
            log.warning(f"Untrusted webdriver {webdriver_name}, may cause failure.")

        browser_kwargs = browser_conf.get("webdriver_options", {})

        if "proxy_url" in browser_conf:
            cls._config_kwargs_for_proxy(browser_kwargs, browser_conf["proxy_url"])

        if "webdriver_wharf" in browser_conf:
            log.warning("wharf")
            from .wharf import Wharf

            wharf = Wharf(browser_conf["webdriver_wharf"])
            atexit.register(wharf.checkin)
            return cls(cls.WF_FACTORY_CLASS(webdriver_class, browser_kwargs, wharf))
        else:
<<<<<<< HEAD
            if webdriver_class == webdriver.Remote:
                if _get_browser_name(browser_kwargs) == "chrome":
                    cls._config_kwargs_for_remote_chrome(browser_kwargs)
=======
            if webdriver_name == "Remote":
                if (
                    browser_conf["webdriver_options"]["desired_capabilities"][
                        "browserName"
                    ].lower()
                    == "chrome"
                ):
                    browser_kwargs["desired_capabilities"][
                        "chromeOptions"
                    ] = browser_conf["webdriver_options"]["desired_capabilities"].get(
                        "chromeOptions", {}
                    )
                    browser_kwargs["desired_capabilities"]["chromeOptions"][
                        "args"
                    ] = browser_kwargs["desired_capabilities"]["chromeOptions"].get(
                        "args", []
                    )
                    browser_kwargs["desired_capabilities"]["chromeOptions"][
                        "args"
                    ].extend(cls.DEFAULT_CHROME_OPT_ARGS)
                    browser_kwargs["desired_capabilities"].pop("marionette", None)
>>>>>>> 9d69a779
                if "command_executor" in browser_conf:
                    browser_kwargs["command_executor"] = browser_conf[
                        "command_executor"
                    ]

            return cls(cls.BR_FACTORY_CLASS(webdriver_class, browser_kwargs))

    def _is_alive(self):
        log.debug("alive check")
        if self.browser is None:
            return False
        try:
            self.browser.current_url
        except UnexpectedAlertPresentException:
            # We shouldn't think that an Unexpected alert means the browser is dead
            return True
        except Exception:
            log.exception("browser in unknown state, considering dead")
            return False
        return True

    def ensure_open(self):
        if self._is_alive():
            return self.browser
        else:
            return self.start()

    def add_cleanup(self, callback):
        assert self.browser is not None
        try:
            cl = self.browser.__cleanup
        except AttributeError:
            cl = self.browser.__cleanup = []
        cl.append(callback)

    def _consume_cleanups(self):
        try:
            cl = self.browser.__cleanup
        except AttributeError:
            pass
        else:
            while cl:
                cl.pop()()

    def close(self):
        self._consume_cleanups()
        try:
            self.browser_factory.close(self.browser)
        except Exception as e:
            log.error("An exception happened during browser shutdown:")
            log.exception(e)
        finally:
            self.browser = None

    quit = close

    def start(self):
        if self.browser is not None:
            self.quit()
        return self.open_fresh()

    def open_fresh(self):
        log.info("starting browser")
        assert self.browser is None

        self.browser = self.browser_factory.create()
        return self.browser<|MERGE_RESOLUTION|>--- conflicted
+++ resolved
@@ -114,23 +114,10 @@
 class WharfFactory(BrowserFactory):
     wharf = attr.ib()
 
-<<<<<<< HEAD
-    def __attr_post_init__(self):
+    DEFAULT_WHARF_CHROME_OPT_ARGS = ["--no-sandbox"]
+
+    def __attrs_post_init__(self):
         if _get_browser_name(self.browser_kwargs) == "chrome":
-            # chrome uses containers to sandbox the browser, and we use containers to
-            # run chrome in wharf, so disable the sandbox if running chrome in wharf
-            _populate_chrome_options(self.browser_kwargs)
-            self.browser_kwargs["desired_capabilities"]["chromeOptions"]["args"].append(
-                "--no-sandbox"
-            )
-=======
-    DEFAULT_WHARF_CHROME_OPT_ARGS = ["--no-sandbox"]
-
-    def __attrs_post_init__(self):
-        if (
-            self.browser_kwargs.get("desired_capabilities", {}).get("browserName")
-            == "chrome"
-        ):
             # chrome uses containers to sandbox the browser, and we use containers to
             # run chrome in wharf, so disable the sandbox if running chrome in wharf
             co = self.browser_kwargs["desired_capabilities"].get("chromeOptions", {})
@@ -140,7 +127,10 @@
                 elif arg not in co["args"]:
                     co["args"].append(arg)
             self.browser_kwargs["desired_capabilities"]["chromeOptions"] = co
->>>>>>> 9d69a779
+            _populate_chrome_options(self.browser_kwargs)
+            self.browser_kwargs["desired_capabilities"]["chromeOptions"]["args"].append(
+                "--no-sandbox"
+            )
 
     def processed_browser_args(self):
         command_executor = self.wharf.config["webdriver_url"]
@@ -254,33 +244,9 @@
             atexit.register(wharf.checkin)
             return cls(cls.WF_FACTORY_CLASS(webdriver_class, browser_kwargs, wharf))
         else:
-<<<<<<< HEAD
             if webdriver_class == webdriver.Remote:
                 if _get_browser_name(browser_kwargs) == "chrome":
                     cls._config_kwargs_for_remote_chrome(browser_kwargs)
-=======
-            if webdriver_name == "Remote":
-                if (
-                    browser_conf["webdriver_options"]["desired_capabilities"][
-                        "browserName"
-                    ].lower()
-                    == "chrome"
-                ):
-                    browser_kwargs["desired_capabilities"][
-                        "chromeOptions"
-                    ] = browser_conf["webdriver_options"]["desired_capabilities"].get(
-                        "chromeOptions", {}
-                    )
-                    browser_kwargs["desired_capabilities"]["chromeOptions"][
-                        "args"
-                    ] = browser_kwargs["desired_capabilities"]["chromeOptions"].get(
-                        "args", []
-                    )
-                    browser_kwargs["desired_capabilities"]["chromeOptions"][
-                        "args"
-                    ].extend(cls.DEFAULT_CHROME_OPT_ARGS)
-                    browser_kwargs["desired_capabilities"].pop("marionette", None)
->>>>>>> 9d69a779
                 if "command_executor" in browser_conf:
                     browser_kwargs["command_executor"] = browser_conf[
                         "command_executor"
