--- conflicted
+++ resolved
@@ -31,26 +31,18 @@
     """
     Extract the name of the browser from the desired capabilities
     """
-<<<<<<< HEAD
-    # Options is an Object with "to_capabilities" as a method
-
-    name_from_options = (
-        webdriver_kwargs["options"].to_capabilities().get("browserName")
-        if "options" in webdriver_kwargs
-        else None
-    )
-    name_from_desired_capabilities = webdriver_kwargs.get("desired_capabilities", {}).get(
-        "browserName"
-    )
-    name = name_from_options or name_from_desired_capabilities
-=======
-    name = (
-        webdriver_kwargs.get("desired_capabilities", {}).get("browserName")
-        if webdriver_name.lower() == "remote"
-        else webdriver_name
-    )
-
->>>>>>> 8d652571
+    if webdriver_name.lower() == "remote":
+        name_from_options = (
+            webdriver_kwargs["options"].to_capabilities().get("browserName")
+            if "options" in webdriver_kwargs
+            else None
+        )
+        name_from_desired_capabilities = webdriver_kwargs.get("desired_capabilities", {}).get(
+            "browserName"
+        )
+        name = name_from_options or name_from_desired_capabilities
+    else:
+        name = webdriver_name
     if name:
         return name.lower()
     raise ValueError("No browser name specified")
